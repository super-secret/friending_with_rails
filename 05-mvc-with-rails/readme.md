--- conflicted
+++ resolved
@@ -33,18 +33,10 @@
 - Describe the role of controllers and views in a Rails app
 - Explain how the router directs requests to a specific controller and action
 - Explain how controller actions map to specific views
-<<<<<<< HEAD
-- Use instance variables defined in controller actions inside corresponding views.
-- Differentiate between implicit and explicit rendering
-- Differentiate between rendering and redirecting
-- explain how how css and javascript are linked to a rails view
-- Prevent mass assignment using strong paramters
-=======
 - Describe the Rails convention for implicity rendering a view from an action
 - Use `strong_params` to limit what attributes can be modified
 - Describe the role of instance variables in sharing information between an action and its view
 - Describe the difference between a `redirect` and a `render`
->>>>>>> 1c35f6a6
 
 ### Helpers
 
