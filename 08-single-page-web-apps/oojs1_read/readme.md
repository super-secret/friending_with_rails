# OOJS - Reading

## Learning Objectives
* Use `$.ajax` to populate objects client-side.
* Differentiate between "class methods" and "instance (prototyped) methods" in JS.
* Use OOJS to build model and view objects.
* Utilize promises to access the response from an `$.ajax` request.
* Render views client-side utilizing JS objects.

## Opening Framing (10/10)
We've learned how to make web applications with RESTful routing. We've even learned how to create them as API's that respond with JSON. Additionally, we've also learned how to make requests to an API in order to access data. But really all we did with that data was maybe create a single div in the promise of the AJAX request. This isn't really ideal.

Instead, it would be great if we could take that AJAX response and encapsulate the information we want into client-side JS objects. Then, with those model objects, we can render views utilizing view objects. In the same way we used Rails to group functionality and separate concerns, we can do similar things with JS objects on the client-side.  

**HEADS UP:** This stuff is hard guys. OOJS is one of more difficult thing we teach in this class. That being said, it's OK to not fully understand right away. Pick up what you can, practice and break stuff.  

> NOTE: We teach you many many tools. You won't use every tool all the time, but start to identify good use cases for these tools. If you were building a hole in the ground a foot deep, a back hoe might be a bit much and a shovel might do the trick. That said OOJS is not the end all be all of doing things on the front end.

## Goal
The goal here is to build this [app](https://github.com/ga-dc/tunr_mongo_oojs).
We want to be able to create these views strictly on the client-side.  

## Setup (10/20)
The first thing we should do is fork/clone the [Tunr repo](https://github.com/ga-dc/tunr_mongo_oojs). Then, let's install dependencies and start the server.  

```bash
$ npm install
$ node db/seeds.js
$ nodemon app.js
```

<<<<<<< HEAD
Let's create a couple of folders as well.  

```bash
$ mkdir public/js
$ mkdir public/js/models
$ mkdir public/js/views
```

If we go into our browser we can view all the endpoints and see that we can access all Tunr data as JSON. Take a look at `app.js`, `controllers/artists.js` and `controllers/songs.js` and you can see the different routes.  
=======
If we go into our browser we can view all the endpoints and see that we can access all Tunr data as JSON. Take a look at `app.js`, `controllers/artists.js` and `controllers/artists.js` and you can see the different routes.  
>>>>>>> 9691262d

Additionally if we look into `app.js` We can see at the root route we are rendering the index view.

**NOTE:** This index view is not the same as the `.hbs` views we've been using in Express. In fact, we won't be making use of any Express views at all. Instead, we'll be working from a single `index.html` file in our `public` folder.

In the `<body>` of `public/index.html`, we have a header as well as `<div class="artists"></div>`.

In the `<head>` we're linking to a stylesheet as well as some script files. We'll be adding a few more script files in class today.

## I Do: Models (10/30)
The first thing that I want to do is create a model file. This will hold the constructor function for a model. Let's create a file for the artist model: `$ touch public/js/models/artist.js`

In `public/js/models/artist.js`:

```js
var Artist = function(info){
  this.name = info.name;
  this.photoUrl = info.photoUrl;
  this.nationality = info.nationality;
  this.id = info.id
}
```

> In this constructor function, `info` is an argument passed in when creating a new Artist object. The properties of this object match to the columns in the `artists` database table.

Let's go ahead and test this out in the console of our browser.  

```js
var artist = new Artist()
// > Uncaught ReferenceError: Artist is not defined

```

What gives? We haven't included the script file in our layout file. In `views/layout.hbs`:

```html
<script src="/js/models/artist.js"></script>
```

Lets try again.

```js
var artist = new Artist()
// > Uncaught TypeError: Cannot read property 'name' of undefined
```

I think the issue here is that we didn't pass in an argument to the constructor function. Ok, third time's a charm.  

```js
var artist = new Artist({
  name: "Blues Traveler",
  photoUrl: "http://coloredvinylrecords.com/pictures/b/blues-traveler-four-01433512670.png",
  nationality: "murica",
  id: 6
})
// > undefined
artist
// > Artist {name: "blues traveler", photoUrl: "someURL", nationality: "murica", id: 6}
```

Great - we created a client-side instance of our object!  

## You Do: Models (10/40)
Now that we've created the artist model, go ahead and code the Song model definition.

Remember to:
* Create a model file.
* Code the constructor function in that file.
* Link to that file to your layout.

## Fetching (20/60)
It's not enough to just be able to create an object on the client side. We have to be able to make an ajax call to a server to actually parse the database into objects on the client side. Let's update our artist model to fetch from a database. In `js/models/artist.js`...

```js
Artist.fetch = function(){
  // saving the ajax request to a local variable
  var request = $.getJSON("http://localhost:3000/artists")
  // the promise function on a successful ajax call.
  .then(function(response) {
    // local variable in the promise callback instantiated as an empty array
    var artists = []
    // loop over each element in the response
    for(var i = 0; i < response.length; i++){
      // create a new JS Artist object for each element in the response
      artists.push(new Artist(response[i]))
    }
    // returns artists in the promise so that it can be passed in as an argument to future promises
    return artists
    })
  .fail(function(response){
      console.log("artists fetch fail")
    })
  // explicit return of the fetch function that returns the json request with artists available an argument for future promises  
  return request
}
```
> [`$.getJSON`](http://api.jquery.com/jquery.getjson/) is jQuery method that serves the same purpose as a GET `$.ajax` to a JSON source.  

> NOTE: We defined the `fetch` function inside the Artist constructor. This is more or less the same as class methods in Ruby.

There's a lot going on here. Let's take it slow and play around with it in the console.  

```js
artists = Artist.fetch()
// > Object{}
```

> We can drill into the response object and see some pretty cryptic stuff. But if you remember in the code comments above, that's possible because we return the response. By saving the response to an `artists` variable, we have access to artists as an argument in future promises.

Let try attaching a promise to it.

```js
artists.then(function(artists){
  console.log(artists)
})
// > [Artist, Artist, Artist, Artist, Artist]
```

We now have access to our artists in our database on the  client side.

## Break (10/70)

## Views: Artist (20/90)
We have the ability to create objects in JS from the database on the client side. We need to additionally render views based on those models. There's lots of ways to build views as well as lots of front-end frameworks that do it as well. This is just one way.  

Lets start by creating and editing `public/js/views/artistView.js`.

```js
var ArtistView = function(artist){
  this.artist = artist;
  this.$el = $("<div class='artist'></div>");
};
```
> `$el` is an HTML representation of what our view will look like when rendered on our webpage. The `$` means it's a jQuery object, so we can call jQuery methods on it.

We can quickly test this in the console by creating a new artistView.

```js
var bluesTraveler = new Artist({
  name: "Blues Traveler",
  photoUrl: "http://coloredvinylrecords.com/pictures/b/blues-traveler-four-01433512670.png",
  nationality: "murica",
  id: 6
})
var bluesTravelerView = new ArtistView(bluesTraveler)
```

We can call `.artist` or `.$el` and retrieve those properties now.

We're setting 2 properties in the ArtistView objects. The first is an artist, which gets passed into the constructor function. The second is an `.$el` property which is just a jQuery object that's an empty div.  

Let's create some additional functionality for the ArtistView Object in `public/js/views/artistView.js`.  

```js
ArtistView.prototype = {
  render: function(){
    // we'll be adding event listeners later but will still need access to the Artist view in the event listener
    var self = this;
    // appending elements to the .$el property
    self.$el.append("<h3>" + self.artist.name + "</h3>");
    self.$el.append("<img class='artist-photo' src='" + self.artist.photoUrl + "'>");
    self.$el.append("<button class='showSongs'>Show Songs</button>");
    self.$el.append("<div class='songs'></div>");
    // append the .$el to the div with class artists in our view.
    $("div.artists").append(self.$el);
  }
}
```
> NOTE: We namespaced the .render() functionality under prototype. That is to say, this is like an instance method. It is available to each instance of the ArtistView Object

Let's test this out in the console.  

```js
var bluesTraveler = new Artist({
  name: "Blues Traveler",
  photoUrl: "http://coloredvinylrecords.com/pictures/b/blues-traveler-four-01433512670.png",
  nationality: "USA",
  id: 6
});
var bluesTravelerView = new ArtistView(bluesTraveler);
bluesTravelerView.render();
```

Great, we see the view was generated and rendered to our page! Now let's do some refactoring in `public/js/views/artistView.js`.

```js
ArtistView.prototype ={
  render: function(){
    var self = this;
    self.$el.html(self.artistTemplate(self.artist));
    $(".artists").append(self.$el);
  },
  artistTemplate: function(artist){
    var html = $("<div>");
    html.append("<h3>" + this.artist.name + "</h3>");
    html.append("<img class='artist-photo' src='" + this.artist.photoUrl + "'>");
    html.append("<button class='showSongs'>Show Songs</button>");
    html.append("<div class='songs'></div>");
    return(html);
  }
}
```

> We'll get into templating later. When we implement this (probably with Handlebars) we will no longer need this `artistTemplate` function.

We want all artists to be rendered upon page load. Let's take care of that in `public/js/script.js`:

```js
$(document).ready(function(){
  Artist.fetch().then(function(artists){
    artists.forEach(function(artist){
      var view = new ArtistView(artist)
      view.render();
    })
  })
});
```

Let's reload the page. BAM!

> NOTE: Code snippets moving forward will be parts of an entire file.

## I Do: Fetching Songs (20/110) w/ break
As we can see on our new landing page, there's a show songs button for each Artist. We want to be able to click on that button and see all of the songs that belong to that Artist.  

In the render function of our artists, we additionally want to add an event listener to this button. In the render function of `public/js/views/artistView.js`...

```js
var showButton = self.$el.find(".showSongs");
var songsDiv = self.$el.find("div.songs");
songsDiv.hide();
showButton.on("click", function(){
  console.log("show button clicked");
});
```

The event is firing off. We also hid the `div` with class `songs` because we want to be able to call `.show` on it for the initial click.  

It's not enough to just log that the button was clicked though. Really what we want to do is append a Song for each Song associated with this Artist.  

The first thing we need is the ability to get our Songs. Let's update our Artist model to incorporate that functionality. In `public/js/models/artist.js`...  

```js
Artist.prototype.fetchSongs = function(){
  var url = "http://localhost:3000/artists/" + this.id + "/songs";
  var request = $.getJSON(url)
  .then(function(response){
    var songs = [];
    for(var i = 0; i < response.length; i++){
      songs.push(new Song(response[i]));
    }
    return songs;
  })
  .fail(function(repsonse){
    console.log("js failed to load");
  })
  return request;
}
```

> NOTE: While they look pretty similar, there are some important different between `.fetch()` and `.fetchSongs()`. `.fetch()` is a class method which is called on the constructor function to get all of the Artists. `.fetchSongs` is an instance method and is available for each instance of the Artist constructor and grabs all of the Songs for that single Artist.

So we're able to get the Songs for each Artist. Now, we want the ability to generate a view for each Song so we can append it to the Artist.  

## You Do: Create and Edit `/public/js/view/songView.js` (10/120)

The song view is kept minimal because we are just attaching it to the artist view. All we want to return in the render function is a `<p>` containing the title.  

## I Do: Show Songs Click Event (20/140)

Alright, let's update event listener in our render function inside of `public/js/views/artistView.js`.

```js
showButton.on("click", function(){
  if(songsDiv.children().length === 0){
    self.artist.fetchSongs().then(function(songs){
      songs.forEach(function(song){
        var songView = new SongView(song);
        songsDiv.append(songView.render());
        songsDiv.show();
      });
    });
  }
  // toggle (note: songsDiv starts hidden)
  songsDiv.toggle();
})
```

Awesome! We can now click Show Songs (and it even toggles). Seems a little bit off that the button still shows show songs after we click it, but we can fix that in a bit.  

Our code is starting to get a little bit out of control. Let's take some time to refactor. We want to get as much out of this render function as possible and separate our concerns. Let's first abstract out all of the functionality inside of the click event and namespace it into `toggleSongs`. In the `ArtistView.prototype` object inside of `public/js/views/artistView.js`...

```js
render: function(){
  var self = this;
  self.$el.html(self.artistTemplate(self.artist));
  $(".artists").append(self.$el);
  var showButton = self.$el.find(".showSongs");
  var songsDiv = self.$el.find("div.songs");
  showButton.on("click", function(){
    self.toggleSongs(songsDiv);
  })
},

toggleSongs: function(songsDiv){
  if(songsDiv.children().length === 0){
    this.artist.fetchSongs().then(function(songs){
      songs.forEach(function(song){
        var songView = new SongView(song);
        songsDiv.append(songView.render());
        songsDiv.show();
      });
    });
  }
  songsDiv.toggle();
}
```

Even though the method is `toggleSongs`, it's additionally appending views if it hasn't fetched yet. I think we should go ahead and abstract this out as well in order to separate our concerns. In the `ArtistView.prototype` object inside of `public/js/views/artistView.js`...

```js
render: function(){
  var self = this;
  self.$el.html(self.artistTemplate(self.artist));
  $(".artists").append(self.$el);
  var showButton = self.$el.find(".showSongs");
  var songsDiv = self.$el.find("div.songs");
  showButton.on("click", function(){
    self.toggleSongs(songsDiv);
  })
},

toggleSongs: function(songsDiv){
  var self = this;
  if(songsDiv.children().length === 0){
    this.artist.fetchSongs().then(function(songs){
      self.appendSongs(songs, songsDiv);
      songsDiv.show();
    });
  }
  songsDiv.toggle();
},

appendSongs: function(songs, songsDiv){
  songs.forEach(function(song){
    var songView = new SongView(song);
    songsDiv.append(songView.render());
  });
}
```

> It's a little bit more code upfront, but you increase your code maintainability, scalability and modularity.

One last little detail we need to fix on the UI. The buttons text should change from "Show Songs" to "Hide Songs" depending on the state of the application.  

## You Do: Toggle the Button (10/150)
Create an instance method inside the `ArtistView.prototype` object. This method should make it such that the buttons text changes dynamically depending on whether songs are showing or not.

## Closing / Questions

# Cliff Notes

The solution for the `read` portion of today's in-class example is available [here](https://github.com/ga-dc/tunr_mongo_oojs/tree/read).

### /public/index.html
```js
<!DOCTYPE html>
<html>
  <head>
    <title>Tun.r</title>
    <link rel="stylesheet" href="style.css">
    <script src="https://ajax.googleapis.com/ajax/libs/jquery/2.1.3/jquery.min.js"></script>
    <script src="js/models/artist.js"></script>
    <script src="js/models/song.js"></script>
    <script src="js/views/artistView.js"></script>
    <script src="js/views/songView.js"></script>
    <script src="js/script.js"></script>
  </head>
  <body>
    <header><h1>Tun.r</h1></header>
    <div class="artists"></div>
  </body>
</html>
```

### /public/js/models/artist.js
```js
var Artist = function(info){
  this.name = info.name;
  this.photoUrl = info.photoUrl;
  this.nationality = info.nationality;
  this.id = info.id
}

Artist.fetch = function(){
  var request = $.getJSON("http://localhost:3000/artists").then(function(response){
    var artists = [];
    for(var i = 0; i < response.length; i++){
      artists.push(new Artist(response[i]));
    }
    return artists;
  }).fail(function(response){
    console.log("artists fetch fail");
  });
  return request;
}

Artist.prototype.fetchSongs = function(){
  var url = "http://localhost:3000/artists/" + this.id + "/songs";
  var request = $.getJSON(url);
  .then(function(response){
    var songs = [];
    for(var i = 0; i < response.length; i++){
      songs.push(new Song(response[i]));
    }
    return songs;
  })
  .fail(function(repsonse){
    console.log("js failed to load");
  });
  return request;
}
```

### /public/js/views/artistView.js
```js
var ArtistView = function(artist){
  this.artist = artist;
  this.$el = $("<div class='artist'></div>");
}

ArtistView.prototype = {
  render: function(){
    var self = this;
    self.$el.html(self.artistTemplate(self.artist));
    $(".artists").append(self.$el);
    var showButton = self.$el.find(".showSongs");
    var songsDiv = self.$el.find("div.songs");
    showButton.on("click", function(){
      self.toggleSongs(songsDiv);
    })
  },
  toggleSongs: function(songsDiv){
    var self = this;
    if(songsDiv.children().length === 0){
      this.artist.fetchSongs().then(function(songs){
        self.appendSongs(songs, songsDiv);
        songsDiv.show();
      });
    }
    songsDiv.toggle();
  },
  appendSongs: function(songs, songsDiv){
    songs.forEach(function(song){
      var songView = new SongView(song);
      songsDiv.append(songView.render());
    });
  },
  artistTemplate: function(artist){
    var html = $("<div>");
    html.append("<h3>" + artist.name + "</h3>");
    html.append("<img class='artist-photo' src='" + artist.photoUrl + "'>");
    html.append("<button class='showSongs'>Show Songs</button>");
    html.append("<div class='songs'></div>");
    return(html);
  }
}
```

### /public/js/models/song.js
```js
var Song = function(info){
  this.title = info.title;
  this.album = info.album;
  this.previewUrl = info.previewUrl;
  this.artwork = info.artwork;
  this.artistId = info.artistId;
  this.id = info.id
}
```

### /public/js/models/songView.js
```js
var SongView = function(song){
  this.song = song;
}

SongView.prototype = {
  render: function(){
    var el = $("<p>" + this.song.title + "</p>");
    return(el)
  }
}
```

### /public/js/script.js
```js
$(document).ready(function(){
  Artist.fetch().then(function(artists){
    artists.forEach(function(artist){
      var view = new ArtistView(artist)
      view.render();
    })
  })
});
```<|MERGE_RESOLUTION|>--- conflicted
+++ resolved
@@ -29,19 +29,7 @@
 $ nodemon app.js
 ```
 
-<<<<<<< HEAD
-Let's create a couple of folders as well.  
-
-```bash
-$ mkdir public/js
-$ mkdir public/js/models
-$ mkdir public/js/views
-```
-
-If we go into our browser we can view all the endpoints and see that we can access all Tunr data as JSON. Take a look at `app.js`, `controllers/artists.js` and `controllers/songs.js` and you can see the different routes.  
-=======
 If we go into our browser we can view all the endpoints and see that we can access all Tunr data as JSON. Take a look at `app.js`, `controllers/artists.js` and `controllers/artists.js` and you can see the different routes.  
->>>>>>> 9691262d
 
 Additionally if we look into `app.js` We can see at the root route we are rendering the index view.
 
